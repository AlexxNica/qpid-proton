#
# Licensed to the Apache Software Foundation (ASF) under one
# or more contributor license agreements.  See the NOTICE file
# distributed with this work for additional information
# regarding copyright ownership.  The ASF licenses this file
# to you under the Apache License, Version 2.0 (the
# "License"); you may not use this file except in compliance
# with the License.  You may obtain a copy of the License at
# 
#   http://www.apache.org/licenses/LICENSE-2.0
# 
# Unless required by applicable law or agreed to in writing,
# software distributed under the License is distributed on an
# "AS IS" BASIS, WITHOUT WARRANTIES OR CONDITIONS OF ANY
# KIND, either express or implied.  See the License for the
# specific language governing permissions and limitations
# under the License.
#

"""
Parsers for XML to dom.
"""
from __future__ import absolute_import

<<<<<<< HEAD
import sgmllib, xml.sax.handler
=======
import xml.sax.handler
>>>>>>> 5d7a4586
from .dom import *

class Parser:

  def __init__(self):
    self.tree = Tree()
    self.node = self.tree
    self.nodes = []

  def line(self, id, lineno, colno):
    while self.nodes:
      n = self.nodes.pop()
      n._line(id, lineno, colno)

  def add(self, node):
    self.node.add(node)
    self.nodes.append(node)

  def start(self, name, attrs):
    tag = Tag(name, *attrs)
    self.add(tag)
    self.node = tag

  def end(self, name):
    self.balance(name)
    self.node = self.node.parent

  def data(self, data):
    children = self.node.children
    if children and isinstance(children[-1], Data):
      children[-1].data += data
    else:
      self.add(Data(data))

  def comment(self, comment):
    self.add(Comment(comment))

  def entity(self, ref):
    self.add(Entity(ref))

  def character(self, ref):
    self.add(Character(ref))

  def balance(self, name = None):
    while self.node != self.tree and name != self.node.name:
      self.node.parent.extend(self.node.children)
      del self.node.children[:]
      self.node.singleton = True
      self.node = self.node.parent


class XMLParser(xml.sax.handler.ContentHandler):

  def __init__(self):
    self.parser = Parser()
    self.locator = None

  def line(self):
    if self.locator != None:
      self.parser.line(self.locator.getSystemId(),
                       self.locator.getLineNumber(),
                       self.locator.getColumnNumber())

  def setDocumentLocator(self, locator):
    self.locator = locator

  def startElement(self, name, attrs):
    self.parser.start(name, attrs.items())
    self.line()

  def endElement(self, name):
    self.parser.end(name)
    self.line()

  def characters(self, content):
    self.parser.data(content)
    self.line()

  def skippedEntity(self, name):
    self.parser.entity(name)
    self.line()
<|MERGE_RESOLUTION|>--- conflicted
+++ resolved
@@ -22,11 +22,7 @@
 """
 from __future__ import absolute_import
 
-<<<<<<< HEAD
-import sgmllib, xml.sax.handler
-=======
 import xml.sax.handler
->>>>>>> 5d7a4586
 from .dom import *
 
 class Parser:
