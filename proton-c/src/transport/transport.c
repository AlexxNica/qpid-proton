/*
 *
 * Licensed to the Apache Software Foundation (ASF) under one
 * or more contributor license agreements.  See the NOTICE file
 * distributed with this work for additional information
 * regarding copyright ownership.  The ASF licenses this file
 * to you under the Apache License, Version 2.0 (the
 * "License"); you may not use this file except in compliance
 * with the License.  You may obtain a copy of the License at
 *
 *   http://www.apache.org/licenses/LICENSE-2.0
 *
 * Unless required by applicable law or agreed to in writing,
 * software distributed under the License is distributed on an
 * "AS IS" BASIS, WITHOUT WARRANTIES OR CONDITIONS OF ANY
 * KIND, either express or implied.  See the License for the
 * specific language governing permissions and limitations
 * under the License.
 *
 */

#include "engine/engine-internal.h"
#include <stdlib.h>
#include <string.h>
#include <proton/framing.h>
#include "protocol.h"
#include "dispatch_actions.h"

#include <assert.h>
#include <stdarg.h>
#include <stdio.h>

#include "sasl/sasl-internal.h"
#include "ssl/ssl-internal.h"
#include "platform.h"
#include "platform_fmt.h"

static ssize_t transport_consume(pn_transport_t *transport);

// delivery buffers

void pn_delivery_map_init(pn_delivery_map_t *db, pn_sequence_t next)
{
  db->deliveries = pn_hash(PN_OBJECT, 0, 0.75);
  db->next = next;
}

void pn_delivery_map_free(pn_delivery_map_t *db)
{
  pn_free(db->deliveries);
}

pn_delivery_t *pn_delivery_map_get(pn_delivery_map_t *db, pn_sequence_t id)
{
  return (pn_delivery_t *) pn_hash_get(db->deliveries, id);
}

static void pn_delivery_state_init(pn_delivery_state_t *ds, pn_delivery_t *delivery, pn_sequence_t id)
{
  ds->id = id;
  ds->sent = false;
  ds->init = true;
}

pn_delivery_state_t *pn_delivery_map_push(pn_delivery_map_t *db, pn_delivery_t *delivery)
{
  pn_delivery_state_t *ds = &delivery->state;
  pn_delivery_state_init(ds, delivery, db->next++);
  pn_hash_put(db->deliveries, ds->id, delivery);
  return ds;
}

void pn_delivery_map_del(pn_delivery_map_t *db, pn_delivery_t *delivery)
{
  if (delivery->state.init) {
    pn_hash_del(db->deliveries, delivery->state.id);
  }
  delivery->state.init = false;
  delivery->state.sent = false;
}

void pn_delivery_map_clear(pn_delivery_map_t *dm)
{
  pn_hash_t *hash = dm->deliveries;
  for (pn_handle_t entry = pn_hash_head(hash);
       entry;
       entry = pn_hash_next(hash, entry))
  {
    pn_delivery_t *dlv = (pn_delivery_t *) pn_hash_value(hash, entry);
    pn_delivery_map_del(dm, dlv);
  }
  dm->next = 0;
}

static ssize_t pn_input_read_amqp_header(pn_io_layer_t *io_layer, const char *bytes, size_t available);
static ssize_t pn_input_read_amqp(pn_io_layer_t *io_layer, const char *bytes, size_t available);
static ssize_t pn_output_write_amqp_header(pn_io_layer_t *io_layer, char *bytes, size_t available);
static ssize_t pn_output_write_amqp(pn_io_layer_t *io_layer, char *bytes, size_t available);
static pn_timestamp_t pn_tick_amqp(pn_io_layer_t *io_layer, pn_timestamp_t now);

static void pni_default_tracer(pn_transport_t *transport, const char *message)
{
  fprintf(stderr, "[%p]:%s\n", (void *) transport, message);
}

static void pn_transport_initialize(void *object)
{
  pn_transport_t *transport = (pn_transport_t *)object;
  transport->freed = false;
  transport->output_buf = NULL;
  transport->output_size = PN_DEFAULT_MAX_FRAME_SIZE ? PN_DEFAULT_MAX_FRAME_SIZE : 16 * 1024;
  transport->input_buf = NULL;
  transport->input_size =  PN_DEFAULT_MAX_FRAME_SIZE ? PN_DEFAULT_MAX_FRAME_SIZE : 16 * 1024;
  transport->tracer = pni_default_tracer;
  transport->header_count = 0;
  transport->sasl = NULL;
  transport->ssl = NULL;
  transport->scratch = pn_string(NULL);
  transport->disp = pn_dispatcher(0, transport);
  transport->connection = NULL;

  pn_io_layer_t *io_layer = transport->io_layers;
  while (io_layer != &transport->io_layers[PN_IO_AMQP]) {
    io_layer->context = NULL;
    io_layer->next = io_layer + 1;
    io_layer->process_input = pn_io_layer_input_passthru;
    io_layer->process_output = pn_io_layer_output_passthru;
    io_layer->process_tick = pn_io_layer_tick_passthru;
    io_layer->buffered_output = NULL;
    io_layer->buffered_input = NULL;
    ++io_layer;
  }

  pn_io_layer_t *amqp = &transport->io_layers[PN_IO_AMQP];
  amqp->context = transport;
  amqp->process_input = pn_input_read_amqp_header;
  amqp->process_output = pn_output_write_amqp_header;
  amqp->process_tick = pn_io_layer_tick_passthru;
  amqp->buffered_output = NULL;
  amqp->buffered_input = NULL;
  amqp->next = NULL;

  transport->open_sent = false;
  transport->open_rcvd = false;
  transport->close_sent = false;
  transport->close_rcvd = false;
  transport->tail_closed = false;
  transport->head_closed = false;
  transport->remote_container = NULL;
  transport->remote_hostname = NULL;
  transport->local_max_frame = PN_DEFAULT_MAX_FRAME_SIZE;
  transport->remote_max_frame = 0;
  transport->channel_max = 0;
  transport->remote_channel_max = 0;
  transport->local_idle_timeout = 0;
  transport->dead_remote_deadline = 0;
  transport->last_bytes_input = 0;
  transport->remote_idle_timeout = 0;
  transport->keepalive_deadline = 0;
  transport->last_bytes_output = 0;
  transport->remote_offered_capabilities = pn_data(0);
  transport->remote_desired_capabilities = pn_data(0);
  transport->remote_properties = pn_data(0);
  transport->disp_data = pn_data(0);
  pn_condition_init(&transport->remote_condition);
  pn_condition_init(&transport->condition);
  transport->error = pn_error();

  transport->local_channels = pn_hash(PN_OBJECT, 0, 0.75);
  transport->remote_channels = pn_hash(PN_OBJECT, 0, 0.75);

  transport->bytes_input = 0;
  transport->bytes_output = 0;

  transport->input_pending = 0;
  transport->output_pending = 0;

  transport->done_processing = false;

<<<<<<< HEAD
  transport->posted_head_closed = false;
  transport->posted_tail_closed = false;
=======
  transport->posted_idle_timeout = false;
>>>>>>> c5c1879f
}

pn_session_t *pn_channel_state(pn_transport_t *transport, uint16_t channel)
{
  return (pn_session_t *) pn_hash_get(transport->remote_channels, channel);
}

static void pni_map_remote_channel(pn_session_t *session, uint16_t channel)
{
  pn_transport_t *transport = session->connection->transport;
  pn_hash_put(transport->remote_channels, channel, session);
  session->state.remote_channel = channel;
}

void pni_transport_unbind_handles(pn_hash_t *handles, bool reset_state);

static void pni_unmap_remote_channel(pn_session_t *ssn)
{
  // XXX: should really update link state also
  pni_transport_unbind_handles(ssn->state.remote_handles, false);
  pn_transport_t *transport = ssn->connection->transport;
  uint16_t channel = ssn->state.remote_channel;
  ssn->state.remote_channel = -2;
  // note: may free the session:
  pn_hash_del(transport->remote_channels, channel);
}


static void pn_transport_finalize(void *object);
#define pn_transport_hashcode NULL
#define pn_transport_compare NULL
#define pn_transport_inspect NULL

pn_transport_t *pn_transport()
{
  static const pn_class_t clazz = PN_CLASS(pn_transport);
  pn_transport_t *transport =
    (pn_transport_t *) pn_class_new(&clazz, sizeof(pn_transport_t));
  if (!transport) return NULL;

  transport->output_buf = (char *) malloc(transport->output_size);
  if (!transport->output_buf) {
    pn_transport_free(transport);
    return NULL;
  }

  transport->input_buf = (char *) malloc(transport->input_size);
  if (!transport->input_buf) {
    pn_transport_free(transport);
    return NULL;
  }
  return transport;
}

void pn_transport_free(pn_transport_t *transport)
{
  if (!transport) return;
  assert(!transport->freed);
  transport->freed = true;
  // once the application frees the transport, no further I/O
  // processing can be done to the connection:
  pn_transport_unbind(transport);
  pn_decref(transport);
}

static void pn_transport_finalize(void *object)
{
  pn_transport_t *transport = (pn_transport_t *) object;

  pn_ssl_free(transport->ssl);
  pn_sasl_free(transport->sasl);
  pn_dispatcher_free(transport->disp);
  free(transport->remote_container);
  free(transport->remote_hostname);
  pn_free(transport->remote_offered_capabilities);
  pn_free(transport->remote_desired_capabilities);
  pn_free(transport->remote_properties);
  pn_free(transport->disp_data);
  pn_condition_tini(&transport->remote_condition);
  pn_condition_tini(&transport->condition);
  pn_error_free(transport->error);
  pn_free(transport->local_channels);
  pn_free(transport->remote_channels);
  if (transport->input_buf) free(transport->input_buf);
  if (transport->output_buf) free(transport->output_buf);
  pn_free(transport->scratch);
}

int pn_transport_bind(pn_transport_t *transport, pn_connection_t *connection)
{
  assert(transport);
  assert(connection);

  if (transport->connection) return PN_STATE_ERR;
  if (connection->transport) return PN_STATE_ERR;

  transport->connection = connection;
  connection->transport = transport;

  pn_collector_put(connection->collector, PN_OBJECT, connection, PN_CONNECTION_BOUND);

  pn_incref(connection);
  if (transport->open_rcvd) {
    PN_SET_REMOTE(connection->endpoint.state, PN_REMOTE_ACTIVE);
    pn_collector_put(connection->collector, PN_OBJECT, connection, PN_CONNECTION_REMOTE_OPEN);
    transport->disp->halt = false;
    transport_consume(transport);        // blech - testBindAfterOpen
  }

  return 0;
}

void pni_transport_unbind_handles(pn_hash_t *handles, bool reset_state)
{
  for (pn_handle_t h = pn_hash_head(handles); h; h = pn_hash_next(handles, h)) {
    uintptr_t key = pn_hash_key(handles, h);
    if (reset_state) {
      pn_link_t *link = (pn_link_t *) pn_hash_value(handles, h);
      pn_link_unbound(link);
    }
    pn_hash_del(handles, key);
  }
}

void pni_transport_unbind_channels(pn_hash_t *channels)
{
  for (pn_handle_t h = pn_hash_head(channels); h; h = pn_hash_next(channels, h)) {
    uintptr_t key = pn_hash_key(channels, h);
    pn_session_t *ssn = (pn_session_t *) pn_hash_value(channels, h);
    pni_transport_unbind_handles(ssn->state.local_handles, true);
    pni_transport_unbind_handles(ssn->state.remote_handles, true);
    pn_session_unbound(ssn);
    pn_hash_del(channels, key);
  }
}

int pn_transport_unbind(pn_transport_t *transport)
{
  assert(transport);
  if (!transport->connection) return 0;


  pn_connection_t *conn = transport->connection;
  transport->connection = NULL;

  pn_collector_put(conn->collector, PN_OBJECT, conn, PN_CONNECTION_UNBOUND);

  // XXX: what happens if the endpoints are freed before we get here?
  pn_session_t *ssn = pn_session_head(conn, 0);
  while (ssn) {
    pn_delivery_map_clear(&ssn->state.incoming);
    pn_delivery_map_clear(&ssn->state.outgoing);
    ssn = pn_session_next(ssn, 0);
  }

  pn_endpoint_t *endpoint = conn->endpoint_head;
  while (endpoint) {
    pn_condition_clear(&endpoint->remote_condition);
    pn_modified(conn, endpoint, true);
    endpoint = endpoint->endpoint_next;
  }

  pni_transport_unbind_channels(transport->local_channels);
  pni_transport_unbind_channels(transport->remote_channels);

  pn_connection_unbound(conn);
  pn_decref(conn);
  return 0;
}

pn_error_t *pn_transport_error(pn_transport_t *transport)
{
  assert(transport);
  if (pn_condition_is_set(&transport->condition)) {
    pn_error_format(transport->error, PN_ERR, "%s: %s",
                    pn_condition_get_name(&transport->condition),
                    pn_condition_get_description(&transport->condition));
  } else {
    pn_error_clear(transport->error);
  }
  return transport->error;
}

pn_condition_t *pn_transport_condition(pn_transport_t *transport)
{
  assert(transport);
  return &transport->condition;
}

static void pni_map_remote_handle(pn_link_t *link, uint32_t handle)
{
  link->state.remote_handle = handle;
  pn_hash_put(link->session->state.remote_handles, handle, link);
}

static void pni_unmap_remote_handle(pn_link_t *link)
{
  uintptr_t handle = link->state.remote_handle;
  link->state.remote_handle = -2;
  // may delete link:
  pn_hash_del(link->session->state.remote_handles, handle);
}

pn_link_t *pn_handle_state(pn_session_t *ssn, uint32_t handle)
{
  return (pn_link_t *) pn_hash_get(ssn->state.remote_handles, handle);
}

bool pni_disposition_batchable(pn_disposition_t *disposition)
{
  switch (disposition->type) {
  case PN_ACCEPTED:
    return true;
  case PN_RELEASED:
    return true;
  default:
    return false;
  }
}

void pni_disposition_encode(pn_disposition_t *disposition, pn_data_t *data)
{
  pn_condition_t *cond = &disposition->condition;
  switch (disposition->type) {
  case PN_RECEIVED:
    pn_data_put_list(data);
    pn_data_enter(data);
    pn_data_put_uint(data, disposition->section_number);
    pn_data_put_ulong(data, disposition->section_offset);
    pn_data_exit(data);
    break;
  case PN_ACCEPTED:
  case PN_RELEASED:
    return;
  case PN_REJECTED:
    pn_data_fill(data, "[?DL[sSC]]", pn_condition_is_set(cond), ERROR,
                 pn_condition_get_name(cond),
                 pn_condition_get_description(cond),
                 pn_condition_info(cond));
    break;
  case PN_MODIFIED:
    pn_data_fill(data, "[ooC]",
                 disposition->failed,
                 disposition->undeliverable,
                 disposition->annotations);
    break;
  default:
    pn_data_copy(data, disposition->data);
    break;
  }
}

int pn_post_close(pn_transport_t *transport, const char *condition, const char *description)
{
  pn_condition_t *cond = NULL;
  if (transport->connection) {
    cond = pn_connection_condition(transport->connection);
  }
  pn_data_t *info = NULL;
  if (!condition && pn_condition_is_set(cond)) {
    condition = pn_condition_get_name(cond);
    description = pn_condition_get_description(cond);
    info = pn_condition_info(cond);
  }

  return pn_post_frame(transport->disp, 0, "DL[?DL[sSC]]", CLOSE,
                       (bool) condition, ERROR, condition, description, info);
}

static pn_collector_t *pni_transport_collector(pn_transport_t *transport)
{
  if (transport->connection && transport->connection->collector) {
    return transport->connection->collector;
  } else {
    return NULL;
  }
}

<<<<<<< HEAD
=======
static void pni_maybe_post_closed(pn_transport_t *transport)
{
  pn_collector_t *collector = pni_transport_collector(transport);
  if (transport->head_closed && transport->tail_closed) {
    pn_collector_put(collector, PN_OBJECT, transport, PN_TRANSPORT_CLOSED);
  }
}

static void pni_close_tail(pn_transport_t *transport)
{
  if (!transport->tail_closed) {
    transport->tail_closed = true;
    pn_collector_t *collector = pni_transport_collector(transport);
    pn_collector_put(collector, PN_OBJECT, transport, PN_TRANSPORT_TAIL_CLOSED);
    pni_maybe_post_closed(transport);
  }
}

>>>>>>> c5c1879f
int pn_do_error(pn_transport_t *transport, const char *condition, const char *fmt, ...)
{
  va_list ap;
  va_start(ap, fmt);
  char buf[1024];
  // XXX: result
  vsnprintf(buf, 1024, fmt, ap);
  va_end(ap);
  if (!transport->close_sent) {
    if (!transport->open_sent) {
      pn_post_frame(transport->disp, 0, "DL[S]", OPEN, "");
    }

    pn_post_close(transport, condition, buf);
    transport->close_sent = true;
  }
  transport->disp->halt = true;
  pn_condition_set_name(&transport->condition, condition);
  pn_condition_set_description(&transport->condition, buf);
  pn_collector_t *collector = pni_transport_collector(transport);
  pn_collector_put(collector, PN_OBJECT, transport, PN_TRANSPORT_ERROR);
  pn_transport_logf(transport, "ERROR %s %s", condition, buf);
  transport->done_processing = true;
  pni_close_tail(transport);
  return PN_ERR;
}

static char *pn_bytes_strdup(pn_bytes_t str)
{
  return pn_strndup(str.start, str.size);
}

int pn_do_open(pn_dispatcher_t *disp)
{
  pn_transport_t *transport = disp->transport;
  pn_connection_t *conn = transport->connection;
  bool container_q, hostname_q;
  pn_bytes_t remote_container, remote_hostname;
  pn_data_clear(transport->remote_offered_capabilities);
  pn_data_clear(transport->remote_desired_capabilities);
  pn_data_clear(transport->remote_properties);
  int err = pn_scan_args(disp, "D.[?S?SIHI..CCC]", &container_q,
                         &remote_container, &hostname_q, &remote_hostname,
                         &transport->remote_max_frame,
                         &transport->remote_channel_max,
                         &transport->remote_idle_timeout,
                         transport->remote_offered_capabilities,
                         transport->remote_desired_capabilities,
                         transport->remote_properties);
  if (err) return err;
  if (transport->remote_max_frame > 0) {
    if (transport->remote_max_frame < AMQP_MIN_MAX_FRAME_SIZE) {
      pn_transport_logf(transport, "Peer advertised bad max-frame (%u), forcing to %u",
                        transport->remote_max_frame, AMQP_MIN_MAX_FRAME_SIZE);
      transport->remote_max_frame = AMQP_MIN_MAX_FRAME_SIZE;
    }
    disp->remote_max_frame = transport->remote_max_frame;
    pn_buffer_clear( disp->frame );
  }
  if (container_q) {
    transport->remote_container = pn_bytes_strdup(remote_container);
  } else {
    transport->remote_container = NULL;
  }
  if (hostname_q) {
    transport->remote_hostname = pn_bytes_strdup(remote_hostname);
  } else {
    transport->remote_hostname = NULL;
  }

  if (conn) {
    PN_SET_REMOTE(conn->endpoint.state, PN_REMOTE_ACTIVE);
    pn_collector_put(conn->collector, PN_OBJECT, conn, PN_CONNECTION_REMOTE_OPEN);
  } else {
    transport->disp->halt = true;
  }
  if (transport->remote_idle_timeout)
    transport->io_layers[PN_IO_AMQP].process_tick = pn_tick_amqp;  // enable timeouts
  transport->open_rcvd = true;
  return 0;
}

int pn_do_begin(pn_dispatcher_t *disp)
{
  pn_transport_t *transport = disp->transport;
  bool reply;
  uint16_t remote_channel;
  pn_sequence_t next;
  int err = pn_scan_args(disp, "D.[?HI]", &reply, &remote_channel, &next);
  if (err) return err;

  pn_session_t *ssn;
  if (reply) {
    // XXX: what if session is NULL?
    ssn = (pn_session_t *) pn_hash_get(transport->local_channels, remote_channel);
  } else {
    ssn = pn_session(transport->connection);
  }
  ssn->state.incoming_transfer_count = next;
  pni_map_remote_channel(ssn, disp->channel);
  PN_SET_REMOTE(ssn->endpoint.state, PN_REMOTE_ACTIVE);
  pn_collector_put(transport->connection->collector, PN_OBJECT, ssn, PN_SESSION_REMOTE_OPEN);
  return 0;
}

pn_link_t *pn_find_link(pn_session_t *ssn, pn_bytes_t name, bool is_sender)
{
  pn_endpoint_type_t type = is_sender ? SENDER : RECEIVER;

  for (size_t i = 0; i < pn_list_size(ssn->links); i++)
  {
    pn_link_t *link = (pn_link_t *) pn_list_get(ssn->links, i);
    if (link->endpoint.type == type &&
        !strncmp(name.start, pn_string_get(link->name), name.size))
    {
      return link;
    }
  }
  return NULL;
}

static pn_expiry_policy_t symbol2policy(pn_bytes_t symbol)
{
  if (!symbol.start)
    return PN_EXPIRE_WITH_SESSION;

  if (!strncmp(symbol.start, "link-detach", symbol.size))
    return PN_EXPIRE_WITH_LINK;
  if (!strncmp(symbol.start, "session-end", symbol.size))
    return PN_EXPIRE_WITH_SESSION;
  if (!strncmp(symbol.start, "connection-close", symbol.size))
    return PN_EXPIRE_WITH_CONNECTION;
  if (!strncmp(symbol.start, "never", symbol.size))
    return PN_EXPIRE_NEVER;

  return PN_EXPIRE_WITH_SESSION;
}

static pn_distribution_mode_t symbol2dist_mode(const pn_bytes_t symbol)
{
  if (!symbol.start)
    return PN_DIST_MODE_UNSPECIFIED;

  if (!strncmp(symbol.start, "move", symbol.size))
    return PN_DIST_MODE_MOVE;
  if (!strncmp(symbol.start, "copy", symbol.size))
    return PN_DIST_MODE_COPY;

  return PN_DIST_MODE_UNSPECIFIED;
}

static const char *dist_mode2symbol(const pn_distribution_mode_t mode)
{
  switch (mode)
  {
  case PN_DIST_MODE_COPY:
    return "copy";
  case PN_DIST_MODE_MOVE:
    return "move";
  default:
    return NULL;
  }
}

int pn_terminus_set_address_bytes(pn_terminus_t *terminus, pn_bytes_t address)
{
  assert(terminus);
  return pn_string_setn(terminus->address, address.start, address.size);
}

int pn_do_attach(pn_dispatcher_t *disp)
{
  pn_transport_t *transport = disp->transport;
  pn_bytes_t name;
  uint32_t handle;
  bool is_sender;
  pn_bytes_t source, target;
  pn_durability_t src_dr, tgt_dr;
  pn_bytes_t src_exp, tgt_exp;
  pn_seconds_t src_timeout, tgt_timeout;
  bool src_dynamic, tgt_dynamic;
  pn_sequence_t idc;
  pn_bytes_t dist_mode;
  bool snd_settle, rcv_settle;
  uint8_t snd_settle_mode, rcv_settle_mode;
  int err = pn_scan_args(disp, "D.[SIo?B?BD.[SIsIo.s]D.[SIsIo]..I]", &name, &handle,
                         &is_sender,
                         &snd_settle, &snd_settle_mode,
                         &rcv_settle, &rcv_settle_mode,
                         &source, &src_dr, &src_exp, &src_timeout, &src_dynamic, &dist_mode,
                         &target, &tgt_dr, &tgt_exp, &tgt_timeout, &tgt_dynamic,
                         &idc);
  if (err) return err;
  char strbuf[128];      // avoid malloc for most link names
  char *strheap = (name.size >= sizeof(strbuf)) ? (char *) malloc(name.size + 1) : NULL;
  char *strname = strheap ? strheap : strbuf;
  strncpy(strname, name.start, name.size);
  strname[name.size] = '\0';

  pn_session_t *ssn = pn_channel_state(transport, disp->channel);
  if (!ssn) {
      pn_do_error(transport, "amqp:connection:no-session", "attach without a session");
      return PN_EOS;
  }
  pn_link_t *link = pn_find_link(ssn, name, is_sender);
  if (!link) {
    if (is_sender) {
      link = (pn_link_t *) pn_sender(ssn, strname);
    } else {
      link = (pn_link_t *) pn_receiver(ssn, strname);
    }
  }

  if (strheap) {
    free(strheap);
  }

  pni_map_remote_handle(link, handle);
  PN_SET_REMOTE(link->endpoint.state, PN_REMOTE_ACTIVE);
  pn_terminus_t *rsrc = &link->remote_source;
  if (source.start || src_dynamic) {
    pn_terminus_set_type(rsrc, PN_SOURCE);
    pn_terminus_set_address_bytes(rsrc, source);
    pn_terminus_set_durability(rsrc, src_dr);
    pn_terminus_set_expiry_policy(rsrc, symbol2policy(src_exp));
    pn_terminus_set_timeout(rsrc, src_timeout);
    pn_terminus_set_dynamic(rsrc, src_dynamic);
    pn_terminus_set_distribution_mode(rsrc, symbol2dist_mode(dist_mode));
  } else {
    pn_terminus_set_type(rsrc, PN_UNSPECIFIED);
  }
  pn_terminus_t *rtgt = &link->remote_target;
  if (target.start || tgt_dynamic) {
    pn_terminus_set_type(rtgt, PN_TARGET);
    pn_terminus_set_address_bytes(rtgt, target);
    pn_terminus_set_durability(rtgt, tgt_dr);
    pn_terminus_set_expiry_policy(rtgt, symbol2policy(tgt_exp));
    pn_terminus_set_timeout(rtgt, tgt_timeout);
    pn_terminus_set_dynamic(rtgt, tgt_dynamic);
  } else {
    uint64_t code = 0;
    pn_data_clear(link->remote_target.capabilities);
    err = pn_scan_args(disp, "D.[.....D..DL[C]...]", &code,
                       link->remote_target.capabilities);
<<<<<<< HEAD
    if (code == 0x30) {
=======
    if (code == COORDINATOR) {
>>>>>>> c5c1879f
      pn_terminus_set_type(rtgt, PN_COORDINATOR);
    } else {
      pn_terminus_set_type(rtgt, PN_UNSPECIFIED);
    }
  }

  if (snd_settle)
    link->remote_snd_settle_mode = snd_settle_mode;
  if (rcv_settle)
    link->remote_rcv_settle_mode = rcv_settle_mode;

  pn_data_clear(link->remote_source.properties);
  pn_data_clear(link->remote_source.filter);
  pn_data_clear(link->remote_source.outcomes);
  pn_data_clear(link->remote_source.capabilities);
  pn_data_clear(link->remote_target.properties);
  pn_data_clear(link->remote_target.capabilities);

  err = pn_scan_args(disp, "D.[.....D.[.....C.C.CC]D.[.....CC]",
                     link->remote_source.properties,
                     link->remote_source.filter,
                     link->remote_source.outcomes,
                     link->remote_source.capabilities,
                     link->remote_target.properties,
                     link->remote_target.capabilities);
  if (err) return err;

  pn_data_rewind(link->remote_source.properties);
  pn_data_rewind(link->remote_source.filter);
  pn_data_rewind(link->remote_source.outcomes);
  pn_data_rewind(link->remote_source.capabilities);
  pn_data_rewind(link->remote_target.properties);
  pn_data_rewind(link->remote_target.capabilities);

  if (!is_sender) {
    link->state.delivery_count = idc;
  }

  pn_collector_put(transport->connection->collector, PN_OBJECT, link, PN_LINK_REMOTE_OPEN);
  return 0;
}

int pn_post_flow(pn_transport_t *transport, pn_session_t *ssn, pn_link_t *link);

// free the delivery
static void pn_full_settle(pn_delivery_map_t *db, pn_delivery_t *delivery)
{
  assert(!delivery->work);
  pn_clear_tpwork(delivery);
  pn_real_settle(delivery);
}

int pn_do_transfer(pn_dispatcher_t *disp)
{
  // XXX: multi transfer
  pn_transport_t *transport = disp->transport;
  uint32_t handle;
  pn_bytes_t tag;
  bool id_present;
  pn_sequence_t id;
  bool settled;
  bool more;
  bool has_type;
  uint64_t type;
  pn_data_clear(transport->disp_data);
  int err = pn_scan_args(disp, "D.[I?Iz.oo.D?LC]", &handle, &id_present, &id, &tag,
                         &settled, &more, &has_type, &type, transport->disp_data);
  if (err) return err;
  pn_session_t *ssn = pn_channel_state(transport, disp->channel);

  if (!ssn->state.incoming_window) {
    return pn_do_error(transport, "amqp:session:window-violation", "incoming session window exceeded");
  }

  pn_link_t *link = pn_handle_state(ssn, handle);
  pn_delivery_t *delivery;
  if (link->unsettled_tail && !link->unsettled_tail->done) {
    delivery = link->unsettled_tail;
  } else {
    pn_delivery_map_t *incoming = &ssn->state.incoming;

    if (!ssn->state.incoming_init) {
      incoming->next = id;
      ssn->state.incoming_init = true;
      ssn->incoming_deliveries++;
    }

    delivery = pn_delivery(link, pn_dtag(tag.start, tag.size));
    pn_delivery_state_t *state = pn_delivery_map_push(incoming, delivery);
    if (id_present && id != state->id) {
      return pn_do_error(transport, "amqp:session:invalid-field",
                         "sequencing error, expected delivery-id %u, got %u",
                         state->id, id);
    }
    if (has_type) {
      delivery->remote.type = type;
      pn_data_copy(delivery->remote.data, transport->disp_data);
  }

    link->state.delivery_count++;
    link->state.link_credit--;
    link->queued++;

    // XXX: need to fill in remote state: delivery->remote.state = ...;
    delivery->remote.settled = settled;
    if (settled) {
      delivery->updated = true;
      pn_work_update(transport->connection, delivery);
    }
  }

  pn_buffer_append(delivery->bytes, disp->payload, disp->size);
  ssn->incoming_bytes += disp->size;
  delivery->done = !more;

  ssn->state.incoming_transfer_count++;
  ssn->state.incoming_window--;

  // XXX: need better policy for when to refresh window
  if (!ssn->state.incoming_window && (int32_t) link->state.local_handle >= 0) {
    pn_post_flow(transport, ssn, link);
  }

  pn_collector_put(transport->connection->collector, PN_OBJECT, delivery, PN_DELIVERY);
  return 0;
}

int pn_do_flow(pn_dispatcher_t *disp)
{
  pn_transport_t *transport = disp->transport;
  pn_sequence_t onext, inext, delivery_count;
  uint32_t iwin, owin, link_credit;
  uint32_t handle;
  bool inext_init, handle_init, dcount_init, drain;
  int err = pn_scan_args(disp, "D.[?IIII?I?II.o]", &inext_init, &inext, &iwin,
                         &onext, &owin, &handle_init, &handle, &dcount_init,
                         &delivery_count, &link_credit, &drain);
  if (err) return err;

  pn_session_t *ssn = pn_channel_state(transport, disp->channel);

  if (inext_init) {
    ssn->state.remote_incoming_window = inext + iwin - ssn->state.outgoing_transfer_count;
  } else {
    ssn->state.remote_incoming_window = iwin;
  }

  if (handle_init) {
    pn_link_t *link = pn_handle_state(ssn, handle);
    if (link->endpoint.type == SENDER) {
      pn_sequence_t receiver_count;
      if (dcount_init) {
        receiver_count = delivery_count;
      } else {
        // our initial delivery count
        receiver_count = 0;
      }
      pn_sequence_t old = link->state.link_credit;
      link->state.link_credit = receiver_count + link_credit - link->state.delivery_count;
      link->credit += link->state.link_credit - old;
      link->drain = drain;
      pn_delivery_t *delivery = pn_link_current(link);
      if (delivery) pn_work_update(transport->connection, delivery);
    } else {
      pn_sequence_t delta = delivery_count - link->state.delivery_count;
      if (delta > 0) {
        link->state.delivery_count += delta;
        link->state.link_credit -= delta;
        link->credit -= delta;
        link->drained += delta;
      }
    }

    pn_collector_put(transport->connection->collector, PN_OBJECT, link, PN_LINK_FLOW);
  }

  return 0;
}

#define SCAN_ERROR_DEFAULT ("D.[D.[sSC]")
#define SCAN_ERROR_DETACH ("D.[..D.[sSC]")
#define SCAN_ERROR_DISP ("[D.[sSC]")

static int pn_scan_error(pn_data_t *data, pn_condition_t *condition, const char *fmt)
{
  pn_bytes_t cond;
  pn_bytes_t desc;
  pn_condition_clear(condition);
  int err = pn_data_scan(data, fmt, &cond, &desc, condition->info);
  if (err) return err;
  pn_string_setn(condition->name, cond.start, cond.size);
  pn_string_setn(condition->description, desc.start, desc.size);
  pn_data_rewind(condition->info);
  return 0;
}

int pn_do_disposition(pn_dispatcher_t *disp)
{
  pn_transport_t *transport = disp->transport;
  bool role;
  pn_sequence_t first, last;
  uint64_t type = 0;
  bool last_init, settled, type_init;
  pn_data_clear(transport->disp_data);
  int err = pn_scan_args(disp, "D.[oI?IoD?LC]", &role, &first, &last_init,
                         &last, &settled, &type_init, &type,
                         transport->disp_data);
  if (err) return err;
  if (!last_init) last = first;

  pn_session_t *ssn = pn_channel_state(transport, disp->channel);
  pn_delivery_map_t *deliveries;
  if (role) {
    deliveries = &ssn->state.outgoing;
  } else {
    deliveries = &ssn->state.incoming;
  }

  pn_data_rewind(transport->disp_data);
  bool remote_data = (pn_data_next(transport->disp_data) &&
                      pn_data_get_list(transport->disp_data) > 0);

  for (pn_sequence_t id = first; id <= last; id++) {
    pn_delivery_t *delivery = pn_delivery_map_get(deliveries, id);
    pn_disposition_t *remote = &delivery->remote;
    if (delivery) {
      if (type_init) remote->type = type;
      if (remote_data) {
        switch (type) {
        case PN_RECEIVED:
          pn_data_rewind(transport->disp_data);
          pn_data_next(transport->disp_data);
          pn_data_enter(transport->disp_data);
          if (pn_data_next(transport->disp_data))
            remote->section_number = pn_data_get_uint(transport->disp_data);
          if (pn_data_next(transport->disp_data))
            remote->section_offset = pn_data_get_ulong(transport->disp_data);
          break;
        case PN_ACCEPTED:
          break;
        case PN_REJECTED:
          err = pn_scan_error(transport->disp_data, &remote->condition, SCAN_ERROR_DISP);
          if (err) return err;
          break;
        case PN_RELEASED:
          break;
        case PN_MODIFIED:
          pn_data_rewind(transport->disp_data);
          pn_data_next(transport->disp_data);
          pn_data_enter(transport->disp_data);
          if (pn_data_next(transport->disp_data))
            remote->failed = pn_data_get_bool(transport->disp_data);
          if (pn_data_next(transport->disp_data))
            remote->undeliverable = pn_data_get_bool(transport->disp_data);
          pn_data_narrow(transport->disp_data);
          pn_data_clear(remote->data);
          pn_data_appendn(remote->annotations, transport->disp_data, 1);
          pn_data_widen(transport->disp_data);
          break;
        default:
          pn_data_copy(remote->data, transport->disp_data);
          break;
        }
      }
      remote->settled = settled;
      delivery->updated = true;
      pn_work_update(transport->connection, delivery);

      pn_collector_put(transport->connection->collector, PN_OBJECT, delivery, PN_DELIVERY);
    }
  }

  return 0;
}

int pn_do_detach(pn_dispatcher_t *disp)
{
  pn_transport_t *transport = disp->transport;
  uint32_t handle;
  bool closed;
  int err = pn_scan_args(disp, "D.[Io]", &handle, &closed);
  if (err) return err;

  pn_session_t *ssn = pn_channel_state(transport, disp->channel);
  if (!ssn) {
    return pn_do_error(transport, "amqp:invalid-field", "no such channel: %u", disp->channel);
  }
  pn_link_t *link = pn_handle_state(ssn, handle);
  if (!link) {
    return pn_do_error(transport, "amqp:invalid-field", "no such handle: %u", handle);
  }

  err = pn_scan_error(disp->args, &link->endpoint.remote_condition, SCAN_ERROR_DETACH);
  if (err) return err;

  if (closed)
  {
    PN_SET_REMOTE(link->endpoint.state, PN_REMOTE_CLOSED);
    pn_collector_put(transport->connection->collector, PN_OBJECT, link, PN_LINK_REMOTE_CLOSE);
  } else {
    pn_collector_put(transport->connection->collector, PN_OBJECT, link, PN_LINK_REMOTE_DETACH);
  }

  pni_unmap_remote_handle(link);
  return 0;
}

int pn_do_end(pn_dispatcher_t *disp)
{
  pn_transport_t *transport = disp->transport;
  pn_session_t *ssn = pn_channel_state(transport, disp->channel);
  int err = pn_scan_error(disp->args, &ssn->endpoint.remote_condition, SCAN_ERROR_DEFAULT);
  if (err) return err;
  PN_SET_REMOTE(ssn->endpoint.state, PN_REMOTE_CLOSED);
  pn_collector_put(transport->connection->collector, PN_OBJECT, ssn, PN_SESSION_REMOTE_CLOSE);
  pni_unmap_remote_channel(ssn);
  return 0;
}

int pn_do_close(pn_dispatcher_t *disp)
{
  pn_transport_t *transport = disp->transport;
  pn_connection_t *conn = transport->connection;
  int err = pn_scan_error(disp->args, &transport->remote_condition, SCAN_ERROR_DEFAULT);
  if (err) return err;
  transport->close_rcvd = true;
  PN_SET_REMOTE(conn->endpoint.state, PN_REMOTE_CLOSED);
  pn_collector_put(transport->connection->collector, PN_OBJECT, conn, PN_CONNECTION_REMOTE_CLOSE);
  return 0;
}

// deprecated
ssize_t pn_transport_input(pn_transport_t *transport, const char *bytes, size_t available)
{
  if (!transport) return PN_ARG_ERR;
  if (available == 0) {
    return pn_transport_close_tail(transport);
  }
  const size_t original = available;
  ssize_t capacity = pn_transport_capacity(transport);
  if (capacity < 0) return capacity;
  while (available && capacity) {
    char *dest = pn_transport_tail(transport);
    assert(dest);
    size_t count = pn_min( (size_t)capacity, available );
    memmove( dest, bytes, count );
    available -= count;
    bytes += count;
    int rc = pn_transport_process( transport, count );
    if (rc < 0) return rc;
    capacity = pn_transport_capacity(transport);
    if (capacity < 0) return capacity;
  }

  return original - available;
}

static void pni_maybe_post_closed(pn_transport_t *transport)
{
  pn_collector_t *collector = pni_transport_collector(transport);
  if (transport->posted_head_closed && transport->posted_tail_closed) {
    pn_collector_put(collector, PN_OBJECT, transport, PN_TRANSPORT_CLOSED);
  }
}

// process pending input until none remaining or EOS
static ssize_t transport_consume(pn_transport_t *transport)
{
  pn_io_layer_t *io_layer = transport->io_layers;
  size_t consumed = 0;

  while (transport->input_pending || transport->tail_closed) {
    ssize_t n;
    n = io_layer->process_input( io_layer,
                                 transport->input_buf + consumed,
                                 transport->input_pending );
    if (n > 0) {
      consumed += n;
      transport->input_pending -= n;
    } else if (n == 0) {
      break;
    } else {
      assert(n == PN_EOS);
      if (transport->disp->trace & (PN_TRACE_RAW | PN_TRACE_FRM))
        pn_transport_log(transport, "  <- EOS");
      transport->input_pending = 0;  // XXX ???
      if (!transport->posted_tail_closed) {
        pn_collector_t *collector = pni_transport_collector(transport);
        pn_collector_put(collector, PN_OBJECT, transport, PN_TRANSPORT_TAIL_CLOSED);
        transport->posted_tail_closed = true;
        pni_maybe_post_closed(transport);
      }
      return n;
    }
  }

  if (transport->input_pending && consumed) {
    memmove( transport->input_buf,  &transport->input_buf[consumed], transport->input_pending );
  }

  return consumed;
}

static ssize_t pn_input_read_header(pn_transport_t *transport, const char *bytes, size_t available,
                                    const char *header, size_t size, const char *protocol,
                                    ssize_t (*next)(pn_io_layer_t *, const char *, size_t))
{
  const char *point = header + transport->header_count;
  int delta = pn_min(available, size - transport->header_count);
  if (!available || memcmp(bytes, point, delta)) {
    char quoted[1024];
    pn_quote_data(quoted, 1024, bytes, available);
    pn_do_error(transport, "amqp:connection:framing-error",
                "%s header mismatch: '%s'%s", protocol, quoted,
                available ? "" : " (connection aborted)");
    return PN_EOS;
  } else {
    transport->header_count += delta;
    if (transport->header_count == size) {
      transport->header_count = 0;
      transport->io_layers[PN_IO_AMQP].process_input = next;

      if (transport->disp->trace & PN_TRACE_FRM)
        pn_transport_logf(transport, "  <- %s", protocol);
    }
    return delta;
  }
}

#define AMQP_HEADER ("AMQP\x00\x01\x00\x00")

static ssize_t pn_input_read_amqp_header(pn_io_layer_t *io_layer, const char *bytes, size_t available)
{
  pn_transport_t *transport = (pn_transport_t *)io_layer->context;
  return pn_input_read_header(transport, bytes, available, AMQP_HEADER, 8,
                              "AMQP", pn_input_read_amqp);
}

static ssize_t pn_input_read_amqp(pn_io_layer_t *io_layer, const char *bytes, size_t available)
{
  pn_transport_t *transport = (pn_transport_t *)io_layer->context;
  if (transport->close_rcvd) {
    if (available > 0) {
      pn_do_error(transport, "amqp:connection:framing-error", "data after close");
      return PN_EOS;
    }
  }

  if (!available) {
    pn_do_error(transport, "amqp:connection:framing-error", "connection aborted");
    return PN_EOS;
  }


  ssize_t n = pn_dispatcher_input(transport->disp, bytes, available);
  if (n < 0) {
    //return pn_error_set(transport->error, n, "dispatch error");
    return PN_EOS;
  } else if (transport->close_rcvd) {
    return PN_EOS;
  } else {
    return n;
  }
}

/* process AMQP related timer events */
static pn_timestamp_t pn_tick_amqp(pn_io_layer_t *io_layer, pn_timestamp_t now)
{
  pn_timestamp_t timeout = 0;
  pn_transport_t *transport = (pn_transport_t *)io_layer->context;

  if (transport->local_idle_timeout) {
    if (transport->dead_remote_deadline == 0 ||
        transport->last_bytes_input != transport->bytes_input) {
      transport->dead_remote_deadline = now + transport->local_idle_timeout;
      transport->last_bytes_input = transport->bytes_input;
    } else if (transport->dead_remote_deadline <= now) {
      transport->dead_remote_deadline = now + transport->local_idle_timeout;
      if (!transport->posted_idle_timeout) {
        transport->posted_idle_timeout = true;
        // Note: AMQP-1.0 really should define a generic "timeout" error, but does not.
        pn_do_error(transport, "amqp:resource-limit-exceeded", "local-idle-timeout expired");
      }
    }
    timeout = transport->dead_remote_deadline;
  }

  // Prevent remote idle timeout as describe by AMQP 1.0:
  if (transport->remote_idle_timeout && !transport->close_sent) {
    if (transport->keepalive_deadline == 0 ||
        transport->last_bytes_output != transport->bytes_output) {
      transport->keepalive_deadline = now + (pn_timestamp_t)(transport->remote_idle_timeout/2.0);
      transport->last_bytes_output = transport->bytes_output;
    } else if (transport->keepalive_deadline <= now) {
      transport->keepalive_deadline = now + (pn_timestamp_t)(transport->remote_idle_timeout/2.0);
      if (transport->disp->available == 0) {    // no outbound data pending
        // so send empty frame (and account for it!)
        pn_post_frame(transport->disp, 0, "");
        transport->last_bytes_output += transport->disp->available;
      }
    }
    timeout = pn_timestamp_min( timeout, transport->keepalive_deadline );
  }

  return timeout;
}

int pn_process_conn_setup(pn_transport_t *transport, pn_endpoint_t *endpoint)
{
  if (endpoint->type == CONNECTION)
  {
    if (!(endpoint->state & PN_LOCAL_UNINIT) && !transport->open_sent)
    {
      // as per the recommendation in the spec, advertise half our
      // actual timeout to the remote
      const pn_millis_t idle_timeout = transport->local_idle_timeout
          ? (transport->local_idle_timeout/2)
          : 0;
      pn_connection_t *connection = (pn_connection_t *) endpoint;
      const char *cid = pn_string_get(connection->container);
      int err = pn_post_frame(transport->disp, 0, "DL[SS?I?H?InnCCC]", OPEN,
                              cid ? cid : "",
                              pn_string_get(connection->hostname),
                              // if not zero, advertise our max frame size and idle timeout
                              (bool)transport->local_max_frame, transport->local_max_frame,
                              (bool)transport->channel_max, transport->channel_max,
                              (bool)idle_timeout, idle_timeout,
                              connection->offered_capabilities,
                              connection->desired_capabilities,
                              connection->properties);
      if (err) return err;
      transport->open_sent = true;
    }
  }

  return 0;
}

static uint16_t allocate_alias(pn_hash_t *aliases)
{
  for (uint32_t i = 0; i < 65536; i++) {
    if (!pn_hash_get(aliases, i)) {
      return i;
    }
  }

  assert(false);
  return 0;
}

size_t pn_session_outgoing_window(pn_session_t *ssn)
{
  uint32_t size = ssn->connection->transport->remote_max_frame;
  if (!size) {
    return ssn->outgoing_deliveries;
  } else {
    pn_sequence_t frames = ssn->outgoing_bytes/size;
    if (ssn->outgoing_bytes % size) {
      frames++;
    }
    return pn_max(frames, ssn->outgoing_deliveries);
  }
}

size_t pn_session_incoming_window(pn_session_t *ssn)
{
  uint32_t size = ssn->connection->transport->local_max_frame;
  if (!size) {
    return 2147483647; // biggest legal value
  } else {
    return (ssn->incoming_capacity - ssn->incoming_bytes)/size;
  }
}

static void pni_map_local_channel(pn_session_t *ssn)
{
  pn_transport_t *transport = ssn->connection->transport;
  pn_session_state_t *state = &ssn->state;
  uint16_t channel = allocate_alias(transport->local_channels);
  state->local_channel = channel;
  pn_hash_put(transport->local_channels, channel, ssn);
}

int pn_process_ssn_setup(pn_transport_t *transport, pn_endpoint_t *endpoint)
{
  if (endpoint->type == SESSION && transport->open_sent)
  {
    pn_session_t *ssn = (pn_session_t *) endpoint;
    pn_session_state_t *state = &ssn->state;
    if (!(endpoint->state & PN_LOCAL_UNINIT) && state->local_channel == (uint16_t) -1)
    {
      pni_map_local_channel(ssn);
      state->incoming_window = pn_session_incoming_window(ssn);
      state->outgoing_window = pn_session_outgoing_window(ssn);
      pn_post_frame(transport->disp, state->local_channel, "DL[?HIII]", BEGIN,
                    ((int16_t) state->remote_channel >= 0), state->remote_channel,
                    state->outgoing_transfer_count,
                    state->incoming_window,
                    state->outgoing_window);
    }
  }

  return 0;
}

static const char *expiry_symbol(pn_expiry_policy_t policy)
{
  switch (policy)
  {
  case PN_EXPIRE_WITH_LINK:
    return "link-detach";
  case PN_EXPIRE_WITH_SESSION:
    return NULL;
  case PN_EXPIRE_WITH_CONNECTION:
    return "connection-close";
  case PN_EXPIRE_NEVER:
    return "never";
  }
  return NULL;
}

static void pni_map_local_handle(pn_link_t *link) {
  pn_link_state_t *state = &link->state;
  pn_session_state_t *ssn_state = &link->session->state;
  state->local_handle = allocate_alias(ssn_state->local_handles);
  pn_hash_put(ssn_state->local_handles, state->local_handle, link);
}

int pn_process_link_setup(pn_transport_t *transport, pn_endpoint_t *endpoint)
{
  if (transport->open_sent && (endpoint->type == SENDER ||
                               endpoint->type == RECEIVER))
  {
    pn_link_t *link = (pn_link_t *) endpoint;
    pn_session_state_t *ssn_state = &link->session->state;
    pn_link_state_t *state = &link->state;
    if (((int16_t) ssn_state->local_channel >= 0) &&
        !(endpoint->state & PN_LOCAL_UNINIT) && state->local_handle == (uint32_t) -1)
    {
      pni_map_local_handle(link);
      const pn_distribution_mode_t dist_mode = link->source.distribution_mode;
      if (link->target.type == PN_COORDINATOR) {
        int err = pn_post_frame(transport->disp, ssn_state->local_channel,
<<<<<<< HEAD
                                "DL[SIoBB?DL[SIsIoC?sCnCC]?DL[C]nnI]", ATTACH,
=======
                                "DL[SIoBB?DL[SIsIoC?sCnCC]DL[C]nnI]", ATTACH,
>>>>>>> c5c1879f
                                pn_string_get(link->name),
                                state->local_handle,
                                endpoint->type == RECEIVER,
                                link->snd_settle_mode,
                                link->rcv_settle_mode,
                                (bool) link->source.type, SOURCE,
                                pn_string_get(link->source.address),
                                link->source.durability,
                                expiry_symbol(link->source.expiry_policy),
                                link->source.timeout,
                                link->source.dynamic,
                                link->source.properties,
                                (dist_mode != PN_DIST_MODE_UNSPECIFIED), dist_mode2symbol(dist_mode),
                                link->source.filter,
                                link->source.outcomes,
                                link->source.capabilities,
<<<<<<< HEAD
                                true, ((uint64_t) 0x30),
                                link->target.capabilities,
=======
                                COORDINATOR, link->target.capabilities,
>>>>>>> c5c1879f
                                0);
        if (err) return err;
      } else {
        int err = pn_post_frame(transport->disp, ssn_state->local_channel,
                                "DL[SIoBB?DL[SIsIoC?sCnCC]?DL[SIsIoCC]nnI]", ATTACH,
                                pn_string_get(link->name),
                                state->local_handle,
                                endpoint->type == RECEIVER,
                                link->snd_settle_mode,
                                link->rcv_settle_mode,
                                (bool) link->source.type, SOURCE,
                                pn_string_get(link->source.address),
                                link->source.durability,
                                expiry_symbol(link->source.expiry_policy),
                                link->source.timeout,
                                link->source.dynamic,
                                link->source.properties,
                                (dist_mode != PN_DIST_MODE_UNSPECIFIED), dist_mode2symbol(dist_mode),
                                link->source.filter,
                                link->source.outcomes,
                                link->source.capabilities,
                                (bool) link->target.type, TARGET,
                                pn_string_get(link->target.address),
                                link->target.durability,
                                expiry_symbol(link->target.expiry_policy),
                                link->target.timeout,
                                link->target.dynamic,
                                link->target.properties,
                                link->target.capabilities,
                                0);
        if (err) return err;
      }
    }
  }

  return 0;
}

int pn_post_flow(pn_transport_t *transport, pn_session_t *ssn, pn_link_t *link)
{
  ssn->state.incoming_window = pn_session_incoming_window(ssn);
  ssn->state.outgoing_window = pn_session_outgoing_window(ssn);
  bool linkq = (bool) link;
  pn_link_state_t *state = &link->state;
  return pn_post_frame(transport->disp, ssn->state.local_channel, "DL[?IIII?I?I?In?o]", FLOW,
                       (int16_t) ssn->state.remote_channel >= 0, ssn->state.incoming_transfer_count,
                       ssn->state.incoming_window,
                       ssn->state.outgoing_transfer_count,
                       ssn->state.outgoing_window,
                       linkq, linkq ? state->local_handle : 0,
                       linkq, linkq ? state->delivery_count : 0,
                       linkq, linkq ? state->link_credit : 0,
                       linkq, linkq ? link->drain : false);
}

int pn_process_flow_receiver(pn_transport_t *transport, pn_endpoint_t *endpoint)
{
  if (endpoint->type == RECEIVER && endpoint->state & PN_LOCAL_ACTIVE)
  {
    pn_link_t *rcv = (pn_link_t *) endpoint;
    pn_session_t *ssn = rcv->session;
    pn_link_state_t *state = &rcv->state;
    if ((int16_t) ssn->state.local_channel >= 0 &&
        (int32_t) state->local_handle >= 0 &&
        ((rcv->drain || state->link_credit != rcv->credit - rcv->queued) || !ssn->state.incoming_window)) {
      state->link_credit = rcv->credit - rcv->queued;
      return pn_post_flow(transport, ssn, rcv);
    }
  }

  return 0;
}

int pn_flush_disp(pn_transport_t *transport, pn_session_t *ssn)
{
  uint64_t code = ssn->state.disp_code;
  bool settled = ssn->state.disp_settled;
  if (ssn->state.disp) {
    int err = pn_post_frame(transport->disp, ssn->state.local_channel, "DL[oIIo?DL[]]", DISPOSITION,
                            ssn->state.disp_type, ssn->state.disp_first, ssn->state.disp_last,
                            settled, (bool)code, code);
    if (err) return err;
    ssn->state.disp_type = 0;
    ssn->state.disp_code = 0;
    ssn->state.disp_settled = 0;
    ssn->state.disp_first = 0;
    ssn->state.disp_last = 0;
    ssn->state.disp = false;
  }
  return 0;
}

int pn_post_disp(pn_transport_t *transport, pn_delivery_t *delivery)
{
  pn_link_t *link = delivery->link;
  pn_session_t *ssn = link->session;
  pn_session_state_t *ssn_state = &ssn->state;
  pn_modified(transport->connection, &link->session->endpoint, false);
  pn_delivery_state_t *state = &delivery->state;
  assert(state->init);
  bool role = (link->endpoint.type == RECEIVER);
  uint64_t code = delivery->local.type;

  if (!code && !delivery->local.settled) {
    return 0;
  }

  if (!pni_disposition_batchable(&delivery->local)) {
    pn_data_clear(transport->disp_data);
    pni_disposition_encode(&delivery->local, transport->disp_data);
    return pn_post_frame(transport->disp, ssn->state.local_channel,
                         "DL[oIIo?DLC]", DISPOSITION,
                         role, state->id, state->id, delivery->local.settled,
                         (bool)code, code, transport->disp_data);
  }

  if (ssn_state->disp && code == ssn_state->disp_code &&
      delivery->local.settled == ssn_state->disp_settled &&
      ssn_state->disp_type == role) {
    if (state->id == ssn_state->disp_first - 1) {
      ssn_state->disp_first = state->id;
      return 0;
    } else if (state->id == ssn_state->disp_last + 1) {
      ssn_state->disp_last = state->id;
      return 0;
    }
  }

  if (ssn_state->disp) {
    int err = pn_flush_disp(transport, ssn);
    if (err) return err;
  }

  ssn_state->disp_type = role;
  ssn_state->disp_code = code;
  ssn_state->disp_settled = delivery->local.settled;
  ssn_state->disp_first = state->id;
  ssn_state->disp_last = state->id;
  ssn_state->disp = true;

  return 0;
}

int pn_process_tpwork_sender(pn_transport_t *transport, pn_delivery_t *delivery, bool *settle)
{
  *settle = false;
  pn_link_t *link = delivery->link;
  pn_session_state_t *ssn_state = &link->session->state;
  pn_link_state_t *link_state = &link->state;
  bool xfr_posted = false;
  if ((int16_t) ssn_state->local_channel >= 0 && (int32_t) link_state->local_handle >= 0) {
    pn_delivery_state_t *state = &delivery->state;
    if (!state->sent && (delivery->done || pn_buffer_size(delivery->bytes) > 0) &&
        ssn_state->remote_incoming_window > 0 && link_state->link_credit > 0) {
      if (!state->init) {
        state = pn_delivery_map_push(&ssn_state->outgoing, delivery);
      }

      pn_bytes_t bytes = pn_buffer_bytes(delivery->bytes);
      pn_set_payload(transport->disp, bytes.start, bytes.size);
      pn_bytes_t tag = pn_buffer_bytes(delivery->tag);
      pn_data_clear(transport->disp_data);
      pni_disposition_encode(&delivery->local, transport->disp_data);

      int count = pn_post_transfer_frame(transport->disp,
                                         ssn_state->local_channel,
                                         link_state->local_handle,
                                         state->id, &tag,
                                         0, // message-format
                                         delivery->local.settled,
                                         !delivery->done,
                                         ssn_state->remote_incoming_window,
                                         delivery->local.type, transport->disp_data);
      if (count < 0) return count;
      xfr_posted = true;
      ssn_state->outgoing_transfer_count += count;
      ssn_state->remote_incoming_window -= count;

      int sent = bytes.size - transport->disp->output_size;
      pn_buffer_trim(delivery->bytes, sent, 0);
      link->session->outgoing_bytes -= sent;
      if (!pn_buffer_size(delivery->bytes) && delivery->done) {
        state->sent = true;
        link_state->delivery_count++;
        link_state->link_credit--;
        link->queued--;
        link->session->outgoing_deliveries--;
      }

      pn_collector_put(transport->connection->collector, PN_OBJECT, link, PN_LINK_FLOW);
    }
  }

  pn_delivery_state_t *state = delivery->state.init ? &delivery->state : NULL;
  if ((int16_t) ssn_state->local_channel >= 0 && !delivery->remote.settled
      && state && state->sent && !xfr_posted) {
    int err = pn_post_disp(transport, delivery);
    if (err) return err;
  }

  *settle = delivery->local.settled && state && state->sent;
  return 0;
}

int pn_process_tpwork_receiver(pn_transport_t *transport, pn_delivery_t *delivery, bool *settle)
{
  *settle = false;
  pn_link_t *link = delivery->link;
  // XXX: need to prevent duplicate disposition sending
  pn_session_t *ssn = link->session;
  if ((int16_t) ssn->state.local_channel >= 0 && !delivery->remote.settled && delivery->state.init) {
    int err = pn_post_disp(transport, delivery);
    if (err) return err;
  }

  // XXX: need to centralize this policy and improve it
  if (!ssn->state.incoming_window) {
    int err = pn_post_flow(transport, ssn, link);
    if (err) return err;
  }

  *settle = delivery->local.settled;
  return 0;
}

int pn_process_tpwork(pn_transport_t *transport, pn_endpoint_t *endpoint)
{
  if (endpoint->type == CONNECTION && !transport->close_sent)
  {
    pn_connection_t *conn = (pn_connection_t *) endpoint;
    pn_delivery_t *delivery = conn->tpwork_head;
    while (delivery)
    {
      pn_delivery_t *tp_next = delivery->tpwork_next;
      bool settle = false;

      pn_link_t *link = delivery->link;
      pn_delivery_map_t *dm = NULL;
      if (pn_link_is_sender(link)) {
        dm = &link->session->state.outgoing;
        int err = pn_process_tpwork_sender(transport, delivery, &settle);
        if (err) return err;
      } else {
        dm = &link->session->state.incoming;
        int err = pn_process_tpwork_receiver(transport, delivery, &settle);
        if (err) return err;
      }

      if (settle) {
        pn_full_settle(dm, delivery);
      } else if (!pn_delivery_buffered(delivery)) {
        pn_clear_tpwork(delivery);
      }

      delivery = tp_next;
    }
  }

  return 0;
}

int pn_process_flush_disp(pn_transport_t *transport, pn_endpoint_t *endpoint)
{
  if (endpoint->type == SESSION) {
    pn_session_t *session = (pn_session_t *) endpoint;
    pn_session_state_t *state = &session->state;
    if ((int16_t) state->local_channel >= 0 && !transport->close_sent)
    {
      int err = pn_flush_disp(transport, session);
      if (err) return err;
    }
  }

  return 0;
}

int pn_process_flow_sender(pn_transport_t *transport, pn_endpoint_t *endpoint)
{
  if (endpoint->type == SENDER && endpoint->state & PN_LOCAL_ACTIVE)
  {
    pn_link_t *snd = (pn_link_t *) endpoint;
    pn_session_t *ssn = snd->session;
    pn_link_state_t *state = &snd->state;
    if ((int16_t) ssn->state.local_channel >= 0 &&
        (int32_t) state->local_handle >= 0 &&
        snd->drain && snd->drained) {
      pn_delivery_t *tail = snd->unsettled_tail;
      if (!tail || !pn_delivery_buffered(tail)) {
        state->delivery_count += state->link_credit;
        state->link_credit = 0;
        snd->drained = 0;
        return pn_post_flow(transport, ssn, snd);
      }
    }
  }

  return 0;
}

static void pni_unmap_local_handle(pn_link_t *link) {
  pn_link_state_t *state = &link->state;
  uintptr_t handle = state->local_handle;
  state->local_handle = -2;
  // may delete link
  pn_hash_del(link->session->state.local_handles, handle);
}

int pn_process_link_teardown(pn_transport_t *transport, pn_endpoint_t *endpoint)
{
  if (endpoint->type == SENDER || endpoint->type == RECEIVER)
  {
    pn_link_t *link = (pn_link_t *) endpoint;
    pn_session_t *session = link->session;
    pn_session_state_t *ssn_state = &session->state;
    pn_link_state_t *state = &link->state;
    if (((endpoint->state & PN_LOCAL_CLOSED) || link->detached) && (int32_t) state->local_handle >= 0 &&
        (int16_t) ssn_state->local_channel >= 0 && !transport->close_sent) {
      if (pn_link_is_sender(link) && pn_link_queued(link) &&
          (int32_t) state->remote_handle != -2 &&
          (int16_t) ssn_state->remote_channel != -2 &&
          !transport->close_rcvd) return 0;

      const char *name = NULL;
      const char *description = NULL;
      pn_data_t *info = NULL;

      if (pn_condition_is_set(&endpoint->condition)) {
        name = pn_condition_get_name(&endpoint->condition);
        description = pn_condition_get_description(&endpoint->condition);
        info = pn_condition_info(&endpoint->condition);
      }

      int err =
          pn_post_frame(transport->disp, ssn_state->local_channel,
                        "DL[Io?DL[sSC]]", DETACH, state->local_handle, !link->detached,
                        (bool)name, ERROR, name, description, info);
      if (err) return err;
      pni_unmap_local_handle(link);
    }

    pn_clear_modified(transport->connection, endpoint);
  }

  return 0;
}

bool pn_pointful_buffering(pn_transport_t *transport, pn_session_t *session)
{
  if (transport->close_rcvd) return false;
  if (!transport->open_rcvd) return true;

  pn_connection_t *conn = transport->connection;
  pn_link_t *link = pn_link_head(conn, 0);
  while (link) {
    if (pn_link_is_sender(link) && pn_link_queued(link) > 0) {
      pn_session_t *ssn = link->session;
      if (session && session == ssn) {
        if ((int32_t) link->state.remote_handle != -2 &&
            (int16_t) session->state.remote_channel != -2) {
          return true;
        }
      }
    }
    link = pn_link_next(link, 0);
  }

  return false;
}

static void pni_unmap_local_channel(pn_session_t *ssn) {
  // XXX: should really update link state also
  pni_transport_unbind_handles(ssn->state.local_handles, false);
  pn_transport_t *transport = ssn->connection->transport;
  pn_session_state_t *state = &ssn->state;
  uintptr_t channel = state->local_channel;
  state->local_channel = -2;
  // may delete session
  pn_hash_del(transport->local_channels, channel);
}

int pn_process_ssn_teardown(pn_transport_t *transport, pn_endpoint_t *endpoint)
{
  if (endpoint->type == SESSION)
  {
    pn_session_t *session = (pn_session_t *) endpoint;
    pn_session_state_t *state = &session->state;
    if (endpoint->state & PN_LOCAL_CLOSED && (int16_t) state->local_channel >= 0
        && !transport->close_sent)
    {
      if (pn_pointful_buffering(transport, session)) {
        return 0;
      }

      const char *name = NULL;
      const char *description = NULL;
      pn_data_t *info = NULL;

      if (pn_condition_is_set(&endpoint->condition)) {
        name = pn_condition_get_name(&endpoint->condition);
        description = pn_condition_get_description(&endpoint->condition);
        info = pn_condition_info(&endpoint->condition);
      }

      int err = pn_post_frame(transport->disp, state->local_channel, "DL[?DL[sSC]]", END,
                              (bool) name, ERROR, name, description, info);
      if (err) return err;
      pni_unmap_local_channel(session);
    }

    pn_clear_modified(transport->connection, endpoint);
  }
  return 0;
}

int pn_process_conn_teardown(pn_transport_t *transport, pn_endpoint_t *endpoint)
{
  if (endpoint->type == CONNECTION)
  {
    if (endpoint->state & PN_LOCAL_CLOSED && !transport->close_sent) {
      if (pn_pointful_buffering(transport, NULL)) return 0;
      int err = pn_post_close(transport, NULL, NULL);
      if (err) return err;
      transport->close_sent = true;
    }

    pn_clear_modified(transport->connection, endpoint);
  }
  return 0;
}

int pn_phase(pn_transport_t *transport, int (*phase)(pn_transport_t *, pn_endpoint_t *))
{
  pn_connection_t *conn = transport->connection;
  pn_endpoint_t *endpoint = conn->transport_head;
  while (endpoint)
  {
    pn_endpoint_t *next = endpoint->transport_next;
    int err = phase(transport, endpoint);
    if (err) return err;
    endpoint = next;
  }
  return 0;
}

int pn_process(pn_transport_t *transport)
{
  int err;
  if ((err = pn_phase(transport, pn_process_conn_setup))) return err;
  if ((err = pn_phase(transport, pn_process_ssn_setup))) return err;
  if ((err = pn_phase(transport, pn_process_link_setup))) return err;
  if ((err = pn_phase(transport, pn_process_flow_receiver))) return err;

  // XXX: this has to happen two times because we might settle stuff
  // on the first pass and create space for more work to be done on the
  // second pass
  if ((err = pn_phase(transport, pn_process_tpwork))) return err;
  if ((err = pn_phase(transport, pn_process_tpwork))) return err;

  if ((err = pn_phase(transport, pn_process_flush_disp))) return err;

  if ((err = pn_phase(transport, pn_process_flow_sender))) return err;
  if ((err = pn_phase(transport, pn_process_link_teardown))) return err;
  if ((err = pn_phase(transport, pn_process_ssn_teardown))) return err;
  if ((err = pn_phase(transport, pn_process_conn_teardown))) return err;

  if (transport->connection->tpwork_head) {
    pn_modified(transport->connection, &transport->connection->endpoint, false);
  }

  return 0;
}

static ssize_t pn_output_write_header(pn_transport_t *transport,
                                      char *bytes, size_t size,
                                      const char *header, size_t hdrsize,
                                      const char *protocol,
                                      ssize_t (*next)(pn_io_layer_t *, char *, size_t))
{
  if (transport->disp->trace & PN_TRACE_FRM)
    pn_transport_logf(transport, "  -> %s", protocol);
  assert(size >= hdrsize);
  memmove(bytes, header, hdrsize);
  transport->io_layers[PN_IO_AMQP].process_output = next;
  return hdrsize;
}

static ssize_t pn_output_write_amqp_header(pn_io_layer_t *io_layer, char *bytes, size_t size)
{
  pn_transport_t *transport = (pn_transport_t *)io_layer->context;
  return pn_output_write_header(transport, bytes, size, AMQP_HEADER, 8, "AMQP",
                                pn_output_write_amqp);
}

static ssize_t pn_output_write_amqp(pn_io_layer_t *io_layer, char *bytes, size_t size)
{
  pn_transport_t *transport = (pn_transport_t *)io_layer->context;
  if (transport->connection && !transport->done_processing) {
    int err = pn_process(transport);
    if (err) {
      pn_transport_logf(transport, "process error %i", err);
      transport->done_processing = true;
    }
  }

  // write out any buffered data _before_ returning PN_EOS, else we
  // could truncate an outgoing Close frame containing a useful error
  // status
  if (!transport->disp->available && transport->close_sent) {
    return PN_EOS;
  }

  return pn_dispatcher_output(transport->disp, bytes, size);
}

static void pni_close_head(pn_transport_t *transport)
{
  if (!transport->head_closed) {
    transport->head_closed = true;
    pn_collector_t *collector = pni_transport_collector(transport);
    pn_collector_put(collector, PN_OBJECT, transport, PN_TRANSPORT_HEAD_CLOSED);
    pni_maybe_post_closed(transport);
  }
}

// generate outbound data, return amount of pending output else error
static ssize_t transport_produce(pn_transport_t *transport)
{
  if (transport->head_closed) return PN_EOS;

  pn_io_layer_t *io_layer = transport->io_layers;
  ssize_t space = transport->output_size - transport->output_pending;

  if (space <= 0) {     // can we expand the buffer?
    int more = 0;
    if (!transport->remote_max_frame)   // no limit, so double it
      more = transport->output_size;
    else if (transport->remote_max_frame > transport->output_size)
      more = pn_min(transport->output_size, transport->remote_max_frame - transport->output_size);
    if (more) {
      char *newbuf = (char *)realloc( transport->output_buf, transport->output_size + more );
      if (newbuf) {
        transport->output_buf = newbuf;
        transport->output_size += more;
        space += more;
      }
    }
  }

  while (space > 0) {
    ssize_t n;
    n = io_layer->process_output( io_layer,
                                  &transport->output_buf[transport->output_pending],
                                  space );
    if (n > 0) {
      space -= n;
      transport->output_pending += n;
    } else if (n == 0) {
      break;
    } else {
      if (transport->output_pending)
        break;   // return what is available
      if (transport->disp->trace & (PN_TRACE_RAW | PN_TRACE_FRM)) {
        if (n < 0) {
          pn_transport_log(transport, "  -> EOS");
        }
      }
      pni_close_head(transport);
      return n;
    }
  }

  return transport->output_pending;
}

// deprecated
ssize_t pn_transport_output(pn_transport_t *transport, char *bytes, size_t size)
{
  if (!transport) return PN_ARG_ERR;
  ssize_t available = pn_transport_pending(transport);
  if (available > 0) {
    available = (ssize_t) pn_min( (size_t)available, size );
    memmove( bytes, pn_transport_head(transport), available );
    pn_transport_pop( transport, (size_t) available );
  }
  return available;
}


void pn_transport_trace(pn_transport_t *transport, pn_trace_t trace)
{
  if (transport->sasl) pn_sasl_trace(transport->sasl, trace);
  if (transport->ssl) pn_ssl_trace(transport->ssl, trace);
  transport->disp->trace = trace;
}

void pn_transport_set_tracer(pn_transport_t *transport, pn_tracer_t tracer)
{
  assert(transport);
  assert(tracer);

  transport->tracer = tracer;
}

pn_tracer_t pn_transport_get_tracer(pn_transport_t *transport)
{
  assert(transport);
  return transport->tracer;
}

void pn_transport_set_context(pn_transport_t *transport, void *context)
{
  assert(transport);
  transport->context = context;
}

void *pn_transport_get_context(pn_transport_t *transport)
{
  assert(transport);
  return transport->context;
}

void pn_transport_log(pn_transport_t *transport, const char *message)
{
  assert(transport);
  transport->tracer(transport, message);
}

void pn_transport_vlogf(pn_transport_t *transport, const char *fmt, va_list ap)
{
  if (transport) {
    pn_string_vformat(transport->scratch, fmt, ap);
    pn_transport_log(transport, pn_string_get(transport->scratch));
  } else {
    vfprintf(stderr, fmt, ap);
    fprintf(stderr, "\n");
  }
}

void pn_transport_logf(pn_transport_t *transport, const char *fmt, ...)
{
  va_list ap;

  va_start(ap, fmt);
  pn_transport_vlogf(transport, fmt, ap);
  va_end(ap);
}

uint16_t pn_transport_get_channel_max(pn_transport_t *transport)
{
  return transport->channel_max;
}

void pn_transport_set_channel_max(pn_transport_t *transport, uint16_t channel_max)
{
  transport->channel_max = channel_max;
}

uint16_t pn_transport_remote_channel_max(pn_transport_t *transport)
{
  return transport->remote_channel_max;
}

uint32_t pn_transport_get_max_frame(pn_transport_t *transport)
{
  return transport->local_max_frame;
}

void pn_transport_set_max_frame(pn_transport_t *transport, uint32_t size)
{
  // if size == 0, no advertised limit to input frame size.
  if (size && size < AMQP_MIN_MAX_FRAME_SIZE)
    size = AMQP_MIN_MAX_FRAME_SIZE;
  transport->local_max_frame = size;
}

uint32_t pn_transport_get_remote_max_frame(pn_transport_t *transport)
{
  return transport->remote_max_frame;
}

pn_millis_t pn_transport_get_idle_timeout(pn_transport_t *transport)
{
  return transport->local_idle_timeout;
}

void pn_transport_set_idle_timeout(pn_transport_t *transport, pn_millis_t timeout)
{
  transport->local_idle_timeout = timeout;
  transport->io_layers[PN_IO_AMQP].process_tick = pn_tick_amqp;
}

pn_millis_t pn_transport_get_remote_idle_timeout(pn_transport_t *transport)
{
  return transport->remote_idle_timeout;
}

pn_timestamp_t pn_transport_tick(pn_transport_t *transport, pn_timestamp_t now)
{
  pn_io_layer_t *io_layer = transport->io_layers;
  return io_layer->process_tick( io_layer, now );
}

uint64_t pn_transport_get_frames_output(const pn_transport_t *transport)
{
  if (transport && transport->disp)
    return transport->disp->output_frames_ct;
  return 0;
}

uint64_t pn_transport_get_frames_input(const pn_transport_t *transport)
{
  if (transport && transport->disp)
    return transport->disp->input_frames_ct;
  return 0;
}

/** Pass through input handler */
ssize_t pn_io_layer_input_passthru(pn_io_layer_t *io_layer, const char *data, size_t available)
{
  pn_io_layer_t *next = io_layer->next;
  if (next)
    return next->process_input( next, data, available );
  return PN_EOS;
}

/** Pass through output handler */
ssize_t pn_io_layer_output_passthru(pn_io_layer_t *io_layer, char *bytes, size_t size)
{
  pn_io_layer_t *next = io_layer->next;
  if (next)
    return next->process_output( next, bytes, size );
  return PN_EOS;
}

/** Pass through tick handler */
pn_timestamp_t pn_io_layer_tick_passthru(pn_io_layer_t *io_layer, pn_timestamp_t now)
{
  pn_io_layer_t *next = io_layer->next;
  if (next)
    return next->process_tick( next, now );
  return 0;
}


///

// input
ssize_t pn_transport_capacity(pn_transport_t *transport)  /* <0 == done */
{
  if (transport->tail_closed) return PN_EOS;
  //if (pn_error_code(transport->error)) return pn_error_code(transport->error);

  ssize_t capacity = transport->input_size - transport->input_pending;
  if ( capacity<=0 ) {
    // can we expand the size of the input buffer?
    int more = 0;
    if (!transport->local_max_frame) {  // no limit (ha!)
      more = transport->input_size;
    } else if (transport->local_max_frame > transport->input_size) {
      more = pn_min(transport->input_size, transport->local_max_frame - transport->input_size);
    }
    if (more) {
      char *newbuf = (char *) realloc( transport->input_buf, transport->input_size + more );
      if (newbuf) {
        transport->input_buf = newbuf;
        transport->input_size += more;
        capacity += more;
      }
    }
  }
  return capacity;
}


char *pn_transport_tail(pn_transport_t *transport)
{
  if (transport && transport->input_pending < transport->input_size) {
    return &transport->input_buf[transport->input_pending];
  }
  return NULL;
}

ssize_t pn_transport_push(pn_transport_t *transport, const char *src, size_t size)
{
  assert(transport);

  ssize_t capacity = pn_transport_capacity(transport);
  if (capacity < 0) {
    return capacity;
  } else if (size > (size_t) capacity) {
    size = capacity;
  }

  char *dst = pn_transport_tail(transport);
  assert(dst);
  memmove(dst, src, size);

  int n = pn_transport_process(transport, size);
  if (n < 0) {
    return n;
  } else {
    return size;
  }
}

void pni_close_tail(pn_transport_t *transport)
{
  if (!transport->tail_closed) {
    transport->tail_closed = true;
  }
}

int pn_transport_process(pn_transport_t *transport, size_t size)
{
  assert(transport);
  size = pn_min( size, (transport->input_size - transport->input_pending) );
  transport->input_pending += size;
  transport->bytes_input += size;

  ssize_t n = transport_consume( transport );
  if (n == PN_EOS) {
    pni_close_tail(transport);
  }

  if (n < 0 && n != PN_EOS) return n;
  return 0;
}

// input stream has closed
int pn_transport_close_tail(pn_transport_t *transport)
{
  pni_close_tail(transport);
  transport_consume( transport );
  return 0;
  // XXX: what if not all input processed at this point?  do we care???
}

// output
ssize_t pn_transport_pending(pn_transport_t *transport)      /* <0 == done */
{
  assert(transport);
  return transport_produce( transport );
}

const char *pn_transport_head(pn_transport_t *transport)
{
  if (transport && transport->output_pending) {
    return transport->output_buf;
  }
  return NULL;
}

ssize_t pn_transport_peek(pn_transport_t *transport, char *dst, size_t size)
{
  assert(transport);

  ssize_t pending = pn_transport_pending(transport);
  if (pending < 0) {
    return pending;
  } else if (size > (size_t) pending) {
    size = pending;
  }

  if (pending > 0) {
    const char *src = pn_transport_head(transport);
    assert(src);
    memmove(dst, src, size);
  }

  return size;
}

void pn_transport_pop(pn_transport_t *transport, size_t size)
{
  if (transport) {
    assert( transport->output_pending >= size );
    transport->output_pending -= size;
    transport->bytes_output += size;
    if (transport->output_pending) {
      memmove( transport->output_buf,  &transport->output_buf[size],
               transport->output_pending );
    }

<<<<<<< HEAD
    if (!transport->output_pending && pn_transport_pending(transport) < 0 &&
        !transport->posted_head_closed) {
      pn_collector_t *collector = pni_transport_collector(transport);
      pn_collector_put(collector, PN_OBJECT, transport, PN_TRANSPORT_HEAD_CLOSED);
      transport->posted_head_closed = true;
      pni_maybe_post_closed(transport);
=======
    if (!transport->output_pending && pn_transport_pending(transport) < 0) {
      pni_close_head(transport);
>>>>>>> c5c1879f
    }
  }
}

int pn_transport_close_head(pn_transport_t *transport)
{
  size_t pending = pn_transport_pending(transport);
  pni_close_head(transport);
  pn_transport_pop(transport, pending);
  return 0;
}

// true if the transport will not generate further output
bool pn_transport_quiesced(pn_transport_t *transport)
{
  if (!transport) return true;
  ssize_t pending = pn_transport_pending(transport);
  if (pending < 0) return true; // output done
  else if (pending > 0) return false;
  // no pending at transport, but check if data is buffered in I/O layers
  pn_io_layer_t *io_layer = transport->io_layers;
  while (io_layer != &transport->io_layers[PN_IO_LAYER_CT]) {
    if (io_layer->buffered_output && io_layer->buffered_output( io_layer ))
      return false;
    ++io_layer;
  }
  return true;
}

bool pn_transport_closed(pn_transport_t *transport)
{
  assert(transport);
  ssize_t capacity = pn_transport_capacity(transport);
  ssize_t pending = pn_transport_pending(transport);
  return capacity < 0 && pending < 0;
}

pn_connection_t *pn_transport_connection(pn_transport_t *transport)
{
  assert(transport);
  return transport->connection;
}<|MERGE_RESOLUTION|>--- conflicted
+++ resolved
@@ -177,12 +177,7 @@
 
   transport->done_processing = false;
 
-<<<<<<< HEAD
-  transport->posted_head_closed = false;
-  transport->posted_tail_closed = false;
-=======
   transport->posted_idle_timeout = false;
->>>>>>> c5c1879f
 }
 
 pn_session_t *pn_channel_state(pn_transport_t *transport, uint16_t channel)
@@ -461,8 +456,6 @@
   }
 }
 
-<<<<<<< HEAD
-=======
 static void pni_maybe_post_closed(pn_transport_t *transport)
 {
   pn_collector_t *collector = pni_transport_collector(transport);
@@ -481,7 +474,6 @@
   }
 }
 
->>>>>>> c5c1879f
 int pn_do_error(pn_transport_t *transport, const char *condition, const char *fmt, ...)
 {
   va_list ap;
@@ -726,11 +718,7 @@
     pn_data_clear(link->remote_target.capabilities);
     err = pn_scan_args(disp, "D.[.....D..DL[C]...]", &code,
                        link->remote_target.capabilities);
-<<<<<<< HEAD
-    if (code == 0x30) {
-=======
     if (code == COORDINATOR) {
->>>>>>> c5c1879f
       pn_terminus_set_type(rtgt, PN_COORDINATOR);
     } else {
       pn_terminus_set_type(rtgt, PN_UNSPECIFIED);
@@ -1374,11 +1362,7 @@
       const pn_distribution_mode_t dist_mode = link->source.distribution_mode;
       if (link->target.type == PN_COORDINATOR) {
         int err = pn_post_frame(transport->disp, ssn_state->local_channel,
-<<<<<<< HEAD
-                                "DL[SIoBB?DL[SIsIoC?sCnCC]?DL[C]nnI]", ATTACH,
-=======
                                 "DL[SIoBB?DL[SIsIoC?sCnCC]DL[C]nnI]", ATTACH,
->>>>>>> c5c1879f
                                 pn_string_get(link->name),
                                 state->local_handle,
                                 endpoint->type == RECEIVER,
@@ -1395,12 +1379,7 @@
                                 link->source.filter,
                                 link->source.outcomes,
                                 link->source.capabilities,
-<<<<<<< HEAD
-                                true, ((uint64_t) 0x30),
-                                link->target.capabilities,
-=======
                                 COORDINATOR, link->target.capabilities,
->>>>>>> c5c1879f
                                 0);
         if (err) return err;
       } else {
@@ -2284,17 +2263,8 @@
                transport->output_pending );
     }
 
-<<<<<<< HEAD
-    if (!transport->output_pending && pn_transport_pending(transport) < 0 &&
-        !transport->posted_head_closed) {
-      pn_collector_t *collector = pni_transport_collector(transport);
-      pn_collector_put(collector, PN_OBJECT, transport, PN_TRANSPORT_HEAD_CLOSED);
-      transport->posted_head_closed = true;
-      pni_maybe_post_closed(transport);
-=======
     if (!transport->output_pending && pn_transport_pending(transport) < 0) {
       pni_close_head(transport);
->>>>>>> c5c1879f
     }
   }
 }
